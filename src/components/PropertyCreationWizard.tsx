--- conflicted
+++ resolved
@@ -384,11 +384,9 @@
   const progressPercentage = (currentStep / STEPS.length) * 100;
 
   return (
-    <div 
-      data-testid="property-wizard-modal"
-      className={cn(
-        isModal ? "flex flex-col h-full min-h-0 p-6" : "max-w-4xl mx-auto space-y-6"
-      )}>
+    <div className={cn(
+      isModal ? "flex flex-col h-full min-h-0 p-6" : "max-w-4xl mx-auto space-y-6"
+    )}>
       {/* Progress Header */}
       <Card className={cn(isModal && "flex-shrink-0")}>
         <CardHeader className={cn("pb-4", isModal && "px-4 py-3")}>
@@ -402,7 +400,6 @@
                   size="sm"
                   onClick={fillAllSteps}
                   disabled={isGenerating}
-                  data-testid="quick-fill-all-steps-button"
                   className={cn(
                     "gap-2 text-xs transition-all duration-200",
                     isGenerating && "bg-primary/10 border-primary/30"
@@ -439,7 +436,7 @@
                 const isCompleted = currentStep > step.id;
                 
                 return (
-                  <div key={step.id} className="flex items-center" data-testid={`wizard-step-${step.id}`}>
+                  <div key={step.id} className="flex items-center">
                     <div className={cn(
                       "flex items-center justify-center rounded-full border-2 transition-colors",
                       isModal ? "w-6 h-6" : "w-8 h-8",
@@ -503,12 +500,7 @@
       )}>
         <div>
           {currentStep > 1 && (
-            <Button 
-              variant="outline" 
-              onClick={prevStep} 
-              size={isModal ? "sm" : "default"}
-              data-testid="wizard-previous-button"
-            >
+            <Button variant="outline" onClick={prevStep} size={isModal ? "sm" : "default"}>
               <ArrowLeft className="w-4 h-4 mr-2" />
               Previous
             </Button>
@@ -517,32 +509,18 @@
         
         <div className="flex gap-2">
           {onCancel && (
-            <Button 
-              variant="outline" 
-              onClick={onCancel} 
-              size={isModal ? "sm" : "default"}
-              data-testid="property-wizard-cancel-button"
-            >
+            <Button variant="outline" onClick={onCancel} size={isModal ? "sm" : "default"}>
               Cancel
             </Button>
           )}
           
           {currentStep < STEPS.length ? (
-            <Button 
-              onClick={nextStep} 
-              size={isModal ? "sm" : "default"}
-              data-testid="wizard-next-button"
-            >
+            <Button onClick={nextStep} size={isModal ? "sm" : "default"}>
               Next
               <ArrowRight className="w-4 h-4 ml-2" />
             </Button>
           ) : (
-            <Button 
-              onClick={handleSubmit} 
-              disabled={loading} 
-              size={isModal ? "sm" : "default"}
-              data-testid="create-property-button"
-            >
+            <Button onClick={handleSubmit} disabled={loading} size={isModal ? "sm" : "default"}>
               {loading ? "Creating Property..." : "Create Property"}
             </Button>
           )}
@@ -567,7 +545,7 @@
   const statusOptions = ["Available", "Occupied", "Maintenance", "Under Contract"];
 
   return (
-    <div className="space-y-6" data-testid="basic-info-form">
+    <div className="space-y-6">
       <div>
         <h3 className="text-lg font-semibold mb-2">Property Information</h3>
         <p className="text-muted-foreground text-sm">
@@ -584,20 +562,7 @@
           <Input
             {...register("name")}
             placeholder="Enter property name"
-            data-testid="property-name-input"
           />
-<<<<<<< HEAD
-          {errors.name && <span className="text-sm text-destructive">{errors.name.message}</span>}
-        </div>
-
-        <div className="space-y-2">
-          <label className="block text-sm font-medium">Property Type</label>
-          <select
-            className="w-full h-10 px-3 rounded-md border border-input bg-background"
-            {...register("type")}
-            data-testid="property-type-select"
-          >
-=======
         </FormField>
 
         <FormField
@@ -606,7 +571,6 @@
           error={errors.type?.message}
         >
           <SelectNative {...register("type")}>
->>>>>>> bcfdc330
             <option value="">Select property type</option>
             {propertyTypes.map((t) => (
               <option key={t} value={t}>{t}</option>
@@ -623,20 +587,7 @@
           <Input
             {...register("address")}
             placeholder="Enter property address"
-            data-testid="property-address-input"
           />
-<<<<<<< HEAD
-          {errors.address && <span className="text-sm text-destructive">{errors.address.message}</span>}
-        </div>
-
-        <div className="space-y-2">
-          <label className="block text-sm font-medium">Status</label>
-          <select
-            className="w-full h-10 px-3 rounded-md border border-input bg-background"
-            {...register("status")}
-            data-testid="property-status-select"
-          >
-=======
         </FormField>
 
         <FormField
@@ -645,7 +596,6 @@
           error={errors.status?.message}
         >
           <SelectNative {...register("status")}>
->>>>>>> bcfdc330
             {statusOptions.map((s) => (
               <option key={s} value={s}>{s}</option>
             ))}
@@ -660,7 +610,6 @@
           <Input
             type="date"
             {...register("purchaseDate")}
-            data-testid="property-purchase-date-input"
           />
         </FormField>
 
@@ -674,7 +623,6 @@
             min={0}
             {...register("bedrooms", { valueAsNumber: true })}
             placeholder="0"
-            data-testid="property-bedrooms-input"
           />
         </FormField>
 
@@ -689,7 +637,6 @@
             step="0.5"
             {...register("bathrooms", { valueAsNumber: true })}
             placeholder="0"
-            data-testid="property-bathrooms-input"
           />
         </FormField>
 
@@ -703,7 +650,6 @@
             min={0}
             {...register("squareFeet", { valueAsNumber: true })}
             placeholder="0"
-            data-testid="property-square-feet-input"
           />
         </FormField>
 
@@ -716,7 +662,6 @@
             min={0}
             {...register("monthlyMortgage", { valueAsNumber: true })}
             placeholder="Optional"
-            data-testid="property-monthly-mortgage-input"
           />
         </FormField>
 
@@ -730,7 +675,6 @@
             min={0}
             {...register("monthlyCapEx", { valueAsNumber: true })}
             placeholder="Auto-calculated (10% of mortgage)"
-            data-testid="property-monthly-capex-input"
           />
         </FormField>
       </FormGrid>
@@ -749,7 +693,7 @@
   const unitCount = watch("unitCount");
 
   return (
-    <div className="space-y-6" data-testid="property-type-form">
+    <div className="space-y-6">
       <div>
         <h3 className="text-lg font-semibold mb-2">Property Type & Units</h3>
         <p className="text-muted-foreground text-sm">
@@ -770,7 +714,6 @@
               propertyType === "single-family" ? "ring-2 ring-primary" : ""
             )}
             onClick={() => setValue("propertyType", "single-family")}
-            data-testid="single-family-option"
           >
             <CardContent className="p-4">
               <div className="flex items-center space-x-3">
@@ -779,7 +722,6 @@
                   {...register("propertyType")}
                   value="single-family"
                   className="sr-only"
-                  data-testid="single-family-radio"
                 />
                 <Home className="w-8 h-8 text-primary" />
                 <div>
@@ -798,7 +740,6 @@
               propertyType === "multi-family" ? "ring-2 ring-primary" : ""
             )}
             onClick={() => setValue("propertyType", "multi-family")}
-            data-testid="multi-family-option"
           >
             <CardContent className="p-4">
               <div className="flex items-center space-x-3">
@@ -807,7 +748,6 @@
                   {...register("propertyType")}
                   value="multi-family"
                   className="sr-only"
-                  data-testid="multi-family-radio"
                 />
                 <Users className="w-8 h-8 text-primary" />
                 <div>
@@ -835,7 +775,6 @@
                 value={unitCount || 2}
                 onChange={(e) => setValue("unitCount", parseInt(e.target.value))}
                 className="w-24"
-                data-testid="unit-count-input"
               />
               <span className="text-sm text-muted-foreground">units</span>
             </div>
@@ -855,7 +794,6 @@
                       onChange={(e) => onUpdateUnitName(index, e.target.value)}
                       placeholder={`Unit ${unit.identifier}`}
                       className="flex-1"
-                      data-testid={`unit-name-input-${unit.identifier}`}
                     />
                   </div>
                 ))}
@@ -896,7 +834,7 @@
   const customSplit = watch("customSplit") || [];
 
   return (
-    <div className="space-y-6" data-testid="utility-setup-form">
+    <div className="space-y-6">
       <div>
         <h3 className="text-lg font-semibold mb-2">Utility Setup</h3>
         <p className="text-muted-foreground text-sm">
@@ -919,7 +857,6 @@
                 utilityPreset === "owner-pays" ? "ring-2 ring-primary" : ""
               )}
               onClick={() => setValue("utilityPreset", "owner-pays")}
-              data-testid="owner-pays-option"
             >
               <CardContent className="p-4 text-center">
                 <input
@@ -927,7 +864,6 @@
                   {...register("utilityPreset")}
                   value="owner-pays"
                   className="sr-only"
-                  data-testid="owner-pays-radio"
                 />
                 <h4 className="font-medium">Owner Pays All</h4>
                 <p className="text-xs text-muted-foreground mt-1">
@@ -942,7 +878,6 @@
                 utilityPreset === "tenant-pays" ? "ring-2 ring-primary" : ""
               )}
               onClick={() => setValue("utilityPreset", "tenant-pays")}
-              data-testid="tenant-pays-option"
             >
               <CardContent className="p-4 text-center">
                 <input
@@ -950,7 +885,6 @@
                   {...register("utilityPreset")}
                   value="tenant-pays"
                   className="sr-only"
-                  data-testid="tenant-pays-radio"
                 />
                 <h4 className="font-medium">Tenants Pay All</h4>
                 <p className="text-xs text-muted-foreground mt-1">
@@ -965,7 +899,6 @@
                 utilityPreset === "custom" ? "ring-2 ring-primary" : ""
               )}
               onClick={() => setValue("utilityPreset", "custom")}
-              data-testid="custom-split-option"
             >
               <CardContent className="p-4 text-center">
                 <input
@@ -973,7 +906,6 @@
                   {...register("utilityPreset")}
                   value="custom"
                   className="sr-only"
-                  data-testid="custom-split-radio"
                 />
                 <h4 className="font-medium">Custom Split</h4>
                 <p className="text-xs text-muted-foreground mt-1">
@@ -1015,7 +947,6 @@
                           min={0}
                           step={1}
                           className="w-full"
-                          data-testid={`utility-split-slider-${unitSplit.unitId}`}
                         />
                       </div>
                     );
