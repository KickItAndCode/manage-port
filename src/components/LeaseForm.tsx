"use client";
import { useForm } from "react-hook-form";
import { zodResolver } from "@hookform/resolvers/zod";
import { useState, useEffect } from "react";
import { Input } from "@/components/ui/input";
import { Button } from "@/components/ui/button";
import { Badge } from "@/components/ui/badge";
import { SelectNative } from "@/components/ui/select-native";
import { FormField } from "@/components/ui/form-field";
import { FormContainer } from "@/components/ui/form-container";
import { FormGrid } from "@/components/ui/form-grid";
import { FormActions } from "@/components/ui/form-actions";
import { Textarea } from "@/components/ui/textarea";
import { leaseSchema, multiUnitLeaseSchema, type LeaseFormData } from "@/lib/validation";
import { LeaseDocumentUpload } from "@/components/LeaseDocumentUpload";
import { useQuery } from "convex/react";
import { api } from "@/../convex/_generated/api";
import { Id } from "@/../convex/_generated/dataModel";
import { useLeaseStatus } from "@/hooks/use-lease-status";
import { getStatusDescription } from "@/lib/lease-status";

export interface LeaseFormProps {
  properties: { _id: string; name: string; address?: string }[];
  userId: string;
  initial?: {
    propertyId: string;
    unitId?: string;
    tenantName: string;
    tenantEmail?: string;
    tenantPhone?: string;
    startDate: string;
    endDate: string;
    rent: number;
    securityDeposit?: number;
    status?: string; // Optional now since it's computed
    notes?: string;
    leaseDocumentUrl?: string;
  };
  onSubmit: (data: {
    propertyId: string;
    unitId?: string;
    tenantName: string;
    tenantEmail?: string;
    tenantPhone?: string;
    startDate: string;
    endDate: string;
    rent: number;
    securityDeposit?: number;
    status?: string; // Optional now since it's computed
    notes?: string;
    leaseDocumentUrl?: string;
  }) => void;
  onCancel?: () => void;
  loading?: boolean;
}

type LeaseFormType = LeaseFormData;

export function LeaseForm({ properties, userId, initial, onSubmit, onCancel, loading }: LeaseFormProps) {
  const [leaseDocumentData, setLeaseDocumentData] = useState<{
    storageId: string;
    name: string;
    size: number;
    mimeType: string;
  } | null>(null);
  const [selectedPropertyId, setSelectedPropertyId] = useState<string>(initial?.propertyId || "");
  const [selectedUnitId, setSelectedUnitId] = useState<string>(initial?.unitId || "");
  
  // Query units for selected property
  const units = useQuery(
    api.units.getUnitsByProperty,
    selectedPropertyId && userId
      ? { propertyId: selectedPropertyId as Id<"properties">, userId }
      : "skip"
  );

  // Query selected property details to determine if unit selection is required
  const selectedProperty = useQuery(
    api.properties.getProperty,
    selectedPropertyId && userId
      ? { id: selectedPropertyId as Id<"properties">, userId }
      : "skip"
  );

  // Determine if unit selection is required based on property type and available units
  const isMultiUnit = selectedProperty?.propertyType === "multi-family" || (units && units.length > 1);
  const requiresUnitSelection = isMultiUnit && units && units.length > 0;

  const {
    register,
    handleSubmit,
    formState: { errors, isSubmitting },
    reset,
    watch,
    setValue,
    setError,
    clearErrors,
  } = useForm<LeaseFormType>({
    resolver: zodResolver(requiresUnitSelection ? multiUnitLeaseSchema : leaseSchema),
    defaultValues: initial as LeaseFormType || {},
  });

  // Update selected property when form value changes
  const watchedPropertyId = watch("propertyId");
  useEffect(() => {
    if (watchedPropertyId !== selectedPropertyId) {
      setSelectedPropertyId(watchedPropertyId);
      setSelectedUnitId(""); // Reset unit selection when property changes
    }
  }, [watchedPropertyId]);
  
  if (!properties || properties.length === 0) {
    return <div className="text-center text-muted-foreground">No properties available. Please add a property first.</div>;
  }

  const startDate = watch("startDate");
  const endDate = watch("endDate");
  const { status: computedStatus, daysUntilExpiry } = useLeaseStatus(startDate || new Date().toISOString(), endDate || new Date().toISOString());

  // Dummy data generator with randomization
  function fillWithDummyData() {
    const firstNames = ["John", "Jane", "Michael", "Sarah", "Robert", "Emma", "David", "Lisa"];
    const lastNames = ["Smith", "Johnson", "Williams", "Brown", "Jones", "Garcia", "Miller", "Davis"];
    const domains = ["gmail.com", "yahoo.com", "outlook.com", "email.com"];
    
    function randomInt(min: number, max: number) {
      return Math.floor(Math.random() * (max - min + 1)) + min;
    }
    
    const firstName = firstNames[randomInt(0, firstNames.length - 1)];
    const lastName = lastNames[randomInt(0, lastNames.length - 1)];
    const domain = domains[randomInt(0, domains.length - 1)];
    
    const today = new Date();
    const startDate = new Date(today.getFullYear(), today.getMonth() + randomInt(0, 1), randomInt(1, 28));
    const endDate = new Date(startDate.getFullYear() + 1, startDate.getMonth(), startDate.getDate() - 1);
    
    const rent = randomInt(10, 30) * 100; // $1000-$3000
    
    reset({
      propertyId: properties[randomInt(0, properties.length - 1)]?._id || "",
      tenantName: `${firstName} ${lastName}`,
      tenantEmail: `${firstName.toLowerCase()}.${lastName.toLowerCase()}@${domain}`,
      tenantPhone: `(${randomInt(200, 999)}) ${randomInt(200, 999)}-${randomInt(1000, 9999)}`,
      startDate: startDate.toISOString().split('T')[0],
      endDate: endDate.toISOString().split('T')[0],
      rent: rent,
      securityDeposit: rent * randomInt(1, 2), // 1-2 months rent
      // Status is now computed based on dates
      notes: `Standard ${randomInt(6, 12)}-month lease agreement`,
      leaseDocumentUrl: `https://example.com/lease-${Date.now()}.pdf`,
    });
    
    // Reset document upload state
    setLeaseDocumentData(null);
  }

  return (
    <FormContainer variant="elevated">
      <form
        className="space-y-6"
        onSubmit={handleSubmit((data) => {
          // Include the document storage ID and unit ID in the submission
          // Omit status since it's now computed from dates
          const { status, ...dataWithoutStatus } = data;
          onSubmit({
            ...dataWithoutStatus,
            unitId: selectedUnitId || undefined,
            leaseDocumentUrl: leaseDocumentData?.storageId || data.leaseDocumentUrl,
          });
        })}
        data-testid="lease-form"
      >
        <div className="flex justify-between items-center mb-4">
          <h3 className="text-lg font-semibold">Lease Information</h3>
          <Button
            type="button"
            variant="outline"
            size="sm"
            onClick={fillWithDummyData}
            data-testid="fill-dummy-data-button"
          >
            Fill with Dummy Data
          </Button>
        </div>
      
        <FormField 
          label="Property" 
          required 
          error={errors.propertyId?.message}
        >
          <SelectNative {...register("propertyId")} required data-testid="property-select">
            <option value="">Select property</option>
            {properties.map((p) => (
              <option key={p._id} value={p._id}>
                {p.name} {p.address ? `- ${p.address}` : ''}
              </option>
            ))}
          </SelectNative>
        </FormField>

        {/* Unit Selection - Show if property has units */}
        {units && units.length > 0 && (
          <FormField
            label="Unit"
            required={requiresUnitSelection}
            error={errors.unitId?.message}
            description={
              requiresUnitSelection 
                ? "Unit selection is required for multi-unit properties. Units marked as \"occupied\" already have active leases."
                : "Select a specific unit for this lease. Units marked as \"occupied\" already have active leases."
            }
          >
            <SelectNative
              value={selectedUnitId}
              onChange={(e) => {
                setSelectedUnitId(e.target.value);
                setValue("unitId" as any, e.target.value);
                if (e.target.value && errors.unitId) {
                  clearErrors("unitId");
                }
              }}
              required={requiresUnitSelection}
              className={errors.unitId ? "border-destructive" : ""}
              data-testid="unit-select"
            >
              <option value="">
                {requiresUnitSelection ? "Select unit (required)" : "Select unit (optional)"}
              </option>
              {units.map((unit) => (
                <option key={unit._id} value={unit._id} disabled={unit.status === "occupied"}>
                  {unit.unitIdentifier} - {unit.status}
                  {unit.bedrooms && ` (${unit.bedrooms}BR)`}
                </option>
              ))}
            </SelectNative>
            
            {requiresUnitSelection && !selectedUnitId && (
              <div className="flex items-center gap-2 p-2 bg-amber-50 dark:bg-amber-900/20 border border-amber-200 dark:border-amber-800 rounded-md">
                <span className="text-xs text-amber-700 dark:text-amber-300">
                  ⚠️ This property requires unit assignment for proper utility billing and lease management.
                </span>
              </div>
            )}
          </FormField>
        )}

        <FormField
          label="Tenant Name"
          required
          error={errors.tenantName?.message}
        >
          <Input
            placeholder="e.g., John Smith"
            {...register("tenantName")}
            required
            data-testid="tenant-name-input"
          />
        </FormField>

        <FormGrid cols={2}>
          <FormField
            label="Tenant Email"
            error={errors.tenantEmail?.message}
          >
            <Input
              type="email"
              placeholder="tenant@email.com"
              {...register("tenantEmail")}
              data-testid="tenant-email-input"
            />
          </FormField>
          
          <FormField
            label="Tenant Phone"
            error={errors.tenantPhone?.message}
          >
            <Input
              type="tel"
              placeholder="(555) 123-4567"
              {...register("tenantPhone")}
              data-testid="tenant-phone-input"
            />
          </FormField>
        </FormGrid>

        <FormGrid cols={2}>
          <FormField
            label="Start Date"
            required
            error={errors.startDate?.message}
          >
            <Input
              type="date"
              {...register("startDate")}
              required
              data-testid="lease-start-date-input"
            />
          </FormField>
          
          <FormField
            label="End Date"
            required
            error={errors.endDate?.message}
          >
            <Input
              type="date"
              {...register("endDate")}
              data-testid="lease-end-date-input"
              required
            />
          </FormField>
        </FormGrid>

        <FormGrid cols={2}>
          <FormField
            label="Monthly Rent ($)"
            required
            error={errors.rent?.message}
          >
            <Input
              type="number"
              min={0}
              step="0.01"
              placeholder="0.00"
              {...register("rent", { valueAsNumber: true })}
              required
              data-testid="monthly-rent-input"
            />
          </FormField>
          
          <FormField
            label="Security Deposit ($)"
            error={errors.securityDeposit?.message}
          >
            <Input
              type="number"
              min={0}
              step="0.01"
              placeholder="0.00"
              {...register("securityDeposit", { valueAsNumber: true })}
              data-testid="security-deposit-input"
            />
          </FormField>
        </FormGrid>

        {/* Computed Status Display - Read Only */}
        {startDate && endDate && (
          <FormField
            label="Computed Status"
            description="Status is automatically determined based on lease dates"
          >
<<<<<<< HEAD
            <SelectNative {...register("status")} required data-testid="lease-status-select">
              <option value="pending">Pending</option>
              <option value="active">Active</option>
              <option value="expired">Expired</option>
            </SelectNative>
            <div className="mt-1">
              {status === "active" && <Badge variant="default">Active Lease</Badge>}
              {status === "pending" && <Badge variant="secondary">Pending Lease</Badge>}
              {status === "expired" && <Badge variant="destructive">Expired Lease</Badge>}
=======
            <div className="space-y-2">
              <div className="flex items-center gap-2">
                {computedStatus === "active" && <Badge variant="default">Active Lease</Badge>}
                {computedStatus === "pending" && <Badge variant="secondary">Pending Lease</Badge>}
                {computedStatus === "expired" && <Badge variant="destructive">Expired Lease</Badge>}
                <span className="text-sm text-muted-foreground">
                  {getStatusDescription(computedStatus, daysUntilExpiry)}
                </span>
              </div>
              {computedStatus === "active" && daysUntilExpiry !== null && daysUntilExpiry <= 60 && daysUntilExpiry >= 0 && (
                <div className="flex items-center gap-2 p-2 bg-amber-50 dark:bg-amber-900/20 border border-amber-200 dark:border-amber-800 rounded-md">
                  <span className="text-xs text-amber-700 dark:text-amber-300">
                    ⚠️ This lease expires in {daysUntilExpiry} days. Consider renewal discussions with the tenant.
                  </span>
                </div>
              )}
>>>>>>> bcfdc330
            </div>
          </FormField>
        )}

        <LeaseDocumentUpload
          propertyId={watch("propertyId")}
          onUploadComplete={(fileData) => {
            setLeaseDocumentData(fileData.storageId ? fileData : null);
          }}
          onUploadError={(error) => {
            console.error("Document upload error:", error);
          }}
        />

        <FormField
          label="Notes"
          error={errors.notes?.message}
        >
          <Textarea
            placeholder="Additional lease notes or terms"
            rows={3}
            {...register("notes")}
            data-testid="lease-notes-textarea"
          />
        </FormField>

        <FormActions className="pt-4">
          {onCancel && (
            <Button 
              type="button" 
              variant="outline" 
              onClick={onCancel} 
              disabled={loading || isSubmitting}
              data-testid="cancel-lease-button"
            >
              Cancel
            </Button>
          )}
          <Button 
            type="submit" 
            disabled={loading || isSubmitting}
            data-testid="save-lease-button"
          >
            {loading || isSubmitting ? "Saving..." : "Save Lease"}
          </Button>
        </FormActions>
      </form>
    </FormContainer>
  );
}<|MERGE_RESOLUTION|>--- conflicted
+++ resolved
@@ -169,7 +169,6 @@
             leaseDocumentUrl: leaseDocumentData?.storageId || data.leaseDocumentUrl,
           });
         })}
-        data-testid="lease-form"
       >
         <div className="flex justify-between items-center mb-4">
           <h3 className="text-lg font-semibold">Lease Information</h3>
@@ -178,7 +177,6 @@
             variant="outline"
             size="sm"
             onClick={fillWithDummyData}
-            data-testid="fill-dummy-data-button"
           >
             Fill with Dummy Data
           </Button>
@@ -189,7 +187,7 @@
           required 
           error={errors.propertyId?.message}
         >
-          <SelectNative {...register("propertyId")} required data-testid="property-select">
+          <SelectNative {...register("propertyId")} required>
             <option value="">Select property</option>
             {properties.map((p) => (
               <option key={p._id} value={p._id}>
@@ -222,7 +220,6 @@
               }}
               required={requiresUnitSelection}
               className={errors.unitId ? "border-destructive" : ""}
-              data-testid="unit-select"
             >
               <option value="">
                 {requiresUnitSelection ? "Select unit (required)" : "Select unit (optional)"}
@@ -254,7 +251,6 @@
             placeholder="e.g., John Smith"
             {...register("tenantName")}
             required
-            data-testid="tenant-name-input"
           />
         </FormField>
 
@@ -267,7 +263,6 @@
               type="email"
               placeholder="tenant@email.com"
               {...register("tenantEmail")}
-              data-testid="tenant-email-input"
             />
           </FormField>
           
@@ -279,7 +274,6 @@
               type="tel"
               placeholder="(555) 123-4567"
               {...register("tenantPhone")}
-              data-testid="tenant-phone-input"
             />
           </FormField>
         </FormGrid>
@@ -294,7 +288,6 @@
               type="date"
               {...register("startDate")}
               required
-              data-testid="lease-start-date-input"
             />
           </FormField>
           
@@ -306,7 +299,6 @@
             <Input
               type="date"
               {...register("endDate")}
-              data-testid="lease-end-date-input"
               required
             />
           </FormField>
@@ -325,7 +317,6 @@
               placeholder="0.00"
               {...register("rent", { valueAsNumber: true })}
               required
-              data-testid="monthly-rent-input"
             />
           </FormField>
           
@@ -339,7 +330,6 @@
               step="0.01"
               placeholder="0.00"
               {...register("securityDeposit", { valueAsNumber: true })}
-              data-testid="security-deposit-input"
             />
           </FormField>
         </FormGrid>
@@ -350,17 +340,6 @@
             label="Computed Status"
             description="Status is automatically determined based on lease dates"
           >
-<<<<<<< HEAD
-            <SelectNative {...register("status")} required data-testid="lease-status-select">
-              <option value="pending">Pending</option>
-              <option value="active">Active</option>
-              <option value="expired">Expired</option>
-            </SelectNative>
-            <div className="mt-1">
-              {status === "active" && <Badge variant="default">Active Lease</Badge>}
-              {status === "pending" && <Badge variant="secondary">Pending Lease</Badge>}
-              {status === "expired" && <Badge variant="destructive">Expired Lease</Badge>}
-=======
             <div className="space-y-2">
               <div className="flex items-center gap-2">
                 {computedStatus === "active" && <Badge variant="default">Active Lease</Badge>}
@@ -377,7 +356,6 @@
                   </span>
                 </div>
               )}
->>>>>>> bcfdc330
             </div>
           </FormField>
         )}
@@ -400,27 +378,16 @@
             placeholder="Additional lease notes or terms"
             rows={3}
             {...register("notes")}
-            data-testid="lease-notes-textarea"
           />
         </FormField>
 
         <FormActions className="pt-4">
           {onCancel && (
-            <Button 
-              type="button" 
-              variant="outline" 
-              onClick={onCancel} 
-              disabled={loading || isSubmitting}
-              data-testid="cancel-lease-button"
-            >
+            <Button type="button" variant="outline" onClick={onCancel} disabled={loading || isSubmitting}>
               Cancel
             </Button>
           )}
-          <Button 
-            type="submit" 
-            disabled={loading || isSubmitting}
-            data-testid="save-lease-button"
-          >
+          <Button type="submit" disabled={loading || isSubmitting}>
             {loading || isSubmitting ? "Saving..." : "Save Lease"}
           </Button>
         </FormActions>
