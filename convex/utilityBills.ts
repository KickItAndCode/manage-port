--- conflicted
+++ resolved
@@ -2,74 +2,6 @@
 import { mutation, query } from "./_generated/server";
 import { Doc, Id } from "./_generated/dataModel";
 import { logActivity, ACTIVITY_TYPES, ACTIVITY_ACTIONS } from "./activityLog";
-
-// Helper functions for charge management
-async function generateChargesForBillHelper(ctx: any, billId: string) {
-  // 1. Get the bill
-  const bill = await ctx.db.get(billId);
-  if (!bill) {
-    throw new Error("Bill not found");
-  }
-
-  // 2. Get active leases for the property
-  const activeLeases = await ctx.db
-    .query("leases")
-    .withIndex("by_property", (q) => q.eq("propertyId", bill.propertyId))
-    .filter((q) => q.eq(q.field("status"), "active"))
-    .collect();
-
-  if (activeLeases.length === 0) {
-    console.warn(`No active leases found for property ${bill.propertyId}`);
-    return [];
-  }
-
-  const charges = [];
-
-  // 3. For each active lease, calculate charge
-  for (const lease of activeLeases) {
-    const utilitySetting = await ctx.db
-      .query("leaseUtilitySettings")
-      .withIndex("by_lease", (q) => q.eq("leaseId", lease._id))
-      .filter((q) => q.eq(q.field("utilityType"), bill.utilityType))
-      .first();
-
-    if (utilitySetting && utilitySetting.responsibilityPercentage > 0) {
-      const chargedAmount = (bill.totalAmount * utilitySetting.responsibilityPercentage) / 100;
-      
-      // Create the charge
-      const chargeId = await ctx.db.insert("utilityCharges", {
-        leaseId: lease._id,
-        utilityBillId: billId,
-        unitId: lease.unitId,
-        tenantName: lease.tenantName,
-        chargedAmount,
-        responsibilityPercentage: utilitySetting.responsibilityPercentage,
-        dueDate: bill.dueDate,
-        status: "pending",
-        createdAt: new Date().toISOString(),
-      });
-
-      charges.push(chargeId);
-    }
-  }
-
-  return charges;
-}
-
-async function deleteChargesForBillHelper(ctx: any, billId: string) {
-  const charges = await ctx.db
-    .query("utilityCharges")
-    .withIndex("by_bill", (q) => q.eq("utilityBillId", billId))
-    .collect();
-
-  const deletedIds = [];
-  for (const charge of charges) {
-    await ctx.db.delete(charge._id);
-    deletedIds.push(charge._id);
-  }
-
-  return deletedIds;
-}
 
 // Types for aggregated data
 export interface UtilityPageData {
@@ -286,17 +218,6 @@
       createdAt: new Date().toISOString(),
     });
 
-<<<<<<< HEAD
-    // AUTO-GENERATE TENANT CHARGES
-    try {
-      const chargeIds = await generateChargesForBillHelper(ctx, billId);
-      console.log(`Generated ${chargeIds.length} charges for bill ${billId}`);
-    } catch (error) {
-      console.error(`Failed to generate charges for bill ${billId}:`, error);
-      // Note: We don't throw here to avoid blocking bill creation
-      // Charges can be generated manually later if needed
-    }
-=======
     // Log activity
     await logActivity(ctx, {
       userId: args.userId,
@@ -313,56 +234,8 @@
     });
 
     // Note: Tenant charges are now calculated on-demand, not stored
->>>>>>> bcfdc330
 
     return billId;
-  },
-});
-
-// Update a utility bill and regenerate charges
-export const updateUtilityBillAndCharges = mutation({
-  args: {
-    id: v.id("utilityBills"),
-    updates: v.object({
-      totalAmount: v.optional(v.number()),
-      dueDate: v.optional(v.string()),
-      billDate: v.optional(v.string()),
-      provider: v.optional(v.string()),
-      billingPeriod: v.optional(v.string()),
-      notes: v.optional(v.string()),
-    }),
-  },
-  handler: async (ctx, args) => {
-    // Verify bill exists and get current data
-    const existingBill = await ctx.db.get(args.id);
-    if (!existingBill) {
-      throw new Error("Bill not found");
-    }
-
-    // 1. Update the bill
-    await ctx.db.patch(args.id, {
-      ...args.updates,
-      updatedAt: new Date().toISOString(),
-    });
-
-    // 2. Delete existing charges for this bill
-    try {
-      const deletedChargeIds = await deleteChargesForBillHelper(ctx, args.id);
-      console.log(`Deleted ${deletedChargeIds.length} existing charges for bill ${args.id}`);
-    } catch (error) {
-      console.error(`Failed to delete existing charges for bill ${args.id}:`, error);
-    }
-
-    // 3. Regenerate charges with new amounts
-    try {
-      const newChargeIds = await generateChargesForBillHelper(ctx, args.id);
-      console.log(`Regenerated ${newChargeIds.length} charges for updated bill ${args.id}`);
-    } catch (error) {
-      console.error(`Failed to regenerate charges for bill ${args.id}:`, error);
-      // Note: We don't throw here to avoid blocking bill updates
-    }
-
-    return args.id;
   },
 });
 
